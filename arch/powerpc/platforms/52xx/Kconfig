config PPC_MPC52xx
	bool "52xx-based boards"
	depends on PPC_MULTIPLATFORM && PPC32
	select PPC_CLOCK
	select PPC_PCI_CHOICE

config PPC_MPC5200_SIMPLE
	bool "Generic support for simple MPC5200 based boards"
	depends on PPC_MPC52xx
	select DEFAULT_UIMAGE
	help
	  This option enables support for a simple MPC52xx based boards which
	  do not need a custom platform specific setup. Such boards are
	  supported assuming the following:

	  - GPIO pins are configured by the firmware,
	  - CDM configuration (clocking) is setup correctly by firmware,
	  - if the 'fsl,has-wdt' property is present in one of the
	    gpt nodes, then it is safe to use such gpt to reset the board,
	  - PCI is supported if enabled in the kernel configuration
	    and if there is a PCI bus node defined in the device tree.

	  Boards that are compatible with this generic platform support
	  are: 'tqc,tqm5200', 'promess,motionpro', 'schindler,cm5200'.

config PPC_EFIKA
	bool "bPlan Efika 5k2. MPC5200B based computer"
	depends on PPC_MPC52xx
	select PPC_RTAS
	select RTAS_PROC
	select PPC_NATIVE

config PPC_LITE5200
	bool "Freescale Lite5200 Eval Board"
	depends on PPC_MPC52xx
	select DEFAULT_UIMAGE

config PPC_MPC5200_BUGFIX
	bool "MPC5200 (L25R) bugfix support"
	depends on PPC_MPC52xx
	help
	  Enable workarounds for original MPC5200 errata.  This is not required
	  for MPC5200B based boards.

	  It is safe to say 'Y' here

config PPC_MPC5200_GPIO
	bool "MPC5200 GPIO support"
	depends on PPC_MPC52xx
<<<<<<< HEAD
	select ARCH_REQUIRE_GPIOLIB
=======
	select GENERIC_GPIO
	select HAVE_GPIO_LIB
>>>>>>> 973b7d83
	help
	  Enable gpiolib support for mpc5200 based boards<|MERGE_RESOLUTION|>--- conflicted
+++ resolved
@@ -47,11 +47,7 @@
 config PPC_MPC5200_GPIO
 	bool "MPC5200 GPIO support"
 	depends on PPC_MPC52xx
-<<<<<<< HEAD
 	select ARCH_REQUIRE_GPIOLIB
-=======
 	select GENERIC_GPIO
-	select HAVE_GPIO_LIB
->>>>>>> 973b7d83
 	help
 	  Enable gpiolib support for mpc5200 based boards
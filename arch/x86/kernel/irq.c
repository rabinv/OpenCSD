/*
 * Common interrupt code for 32 and 64 bit
 */
#include <linux/cpu.h>
#include <linux/interrupt.h>
#include <linux/kernel_stat.h>
#include <linux/seq_file.h>
#include <linux/smp.h>
#include <linux/ftrace.h>

#include <asm/apic.h>
#include <asm/io_apic.h>
#include <asm/irq.h>
#include <asm/idle.h>

atomic_t irq_err_count;

/* Function pointer for generic interrupt vector handling */
void (*generic_interrupt_extension)(void) = NULL;

/*
 * 'what should we do if we get a hw irq event on an illegal vector'.
 * each architecture has to answer this themselves.
 */
void ack_bad_irq(unsigned int irq)
{
	printk(KERN_ERR "unexpected IRQ trap at vector %02x\n", irq);

#ifdef CONFIG_X86_LOCAL_APIC
	/*
	 * Currently unexpected vectors happen only on SMP and APIC.
	 * We _must_ ack these because every local APIC has only N
	 * irq slots per priority level, and a 'hanging, unacked' IRQ
	 * holds up an irq slot - in excessive cases (when multiple
	 * unexpected vectors occur) that might lock up the APIC
	 * completely.
	 * But only ack when the APIC is enabled -AK
	 */
	if (cpu_has_apic)
		ack_APIC_irq();
#endif
}

#define irq_stats(x)		(&per_cpu(irq_stat, x))
/*
 * /proc/interrupts printing:
 */
static int show_other_interrupts(struct seq_file *p, int prec)
{
	int j;

	seq_printf(p, "%*s: ", prec, "NMI");
	for_each_online_cpu(j)
		seq_printf(p, "%10u ", irq_stats(j)->__nmi_count);
	seq_printf(p, "  Non-maskable interrupts\n");
#ifdef CONFIG_X86_LOCAL_APIC
	seq_printf(p, "%*s: ", prec, "LOC");
	for_each_online_cpu(j)
		seq_printf(p, "%10u ", irq_stats(j)->apic_timer_irqs);
	seq_printf(p, "  Local timer interrupts\n");

	seq_printf(p, "%*s: ", prec, "SPU");
	for_each_online_cpu(j)
		seq_printf(p, "%10u ", irq_stats(j)->irq_spurious_count);
	seq_printf(p, "  Spurious interrupts\n");
#endif
	if (generic_interrupt_extension) {
<<<<<<< HEAD
		seq_printf(p, "PLT: ");
=======
		seq_printf(p, "%*s: ", prec, "PLT");
>>>>>>> 6574612f
		for_each_online_cpu(j)
			seq_printf(p, "%10u ", irq_stats(j)->generic_irqs);
		seq_printf(p, "  Platform interrupts\n");
	}
#ifdef CONFIG_SMP
	seq_printf(p, "%*s: ", prec, "RES");
	for_each_online_cpu(j)
		seq_printf(p, "%10u ", irq_stats(j)->irq_resched_count);
	seq_printf(p, "  Rescheduling interrupts\n");
	seq_printf(p, "%*s: ", prec, "CAL");
	for_each_online_cpu(j)
		seq_printf(p, "%10u ", irq_stats(j)->irq_call_count);
	seq_printf(p, "  Function call interrupts\n");
	seq_printf(p, "%*s: ", prec, "TLB");
	for_each_online_cpu(j)
		seq_printf(p, "%10u ", irq_stats(j)->irq_tlb_count);
	seq_printf(p, "  TLB shootdowns\n");
#endif
#ifdef CONFIG_X86_MCE
	seq_printf(p, "%*s: ", prec, "TRM");
	for_each_online_cpu(j)
		seq_printf(p, "%10u ", irq_stats(j)->irq_thermal_count);
	seq_printf(p, "  Thermal event interrupts\n");
# ifdef CONFIG_X86_64
	seq_printf(p, "%*s: ", prec, "THR");
	for_each_online_cpu(j)
		seq_printf(p, "%10u ", irq_stats(j)->irq_threshold_count);
	seq_printf(p, "  Threshold APIC interrupts\n");
# endif
#endif
	seq_printf(p, "%*s: %10u\n", prec, "ERR", atomic_read(&irq_err_count));
#if defined(CONFIG_X86_IO_APIC)
	seq_printf(p, "%*s: %10u\n", prec, "MIS", atomic_read(&irq_mis_count));
#endif
	return 0;
}

int show_interrupts(struct seq_file *p, void *v)
{
	unsigned long flags, any_count = 0;
	int i = *(loff_t *) v, j, prec;
	struct irqaction *action;
	struct irq_desc *desc;

	if (i > nr_irqs)
		return 0;

	for (prec = 3, j = 1000; prec < 10 && j <= nr_irqs; ++prec)
		j *= 10;

	if (i == nr_irqs)
		return show_other_interrupts(p, prec);

	/* print header */
	if (i == 0) {
		seq_printf(p, "%*s", prec + 8, "");
		for_each_online_cpu(j)
			seq_printf(p, "CPU%-8d", j);
		seq_putc(p, '\n');
	}

	desc = irq_to_desc(i);
	if (!desc)
		return 0;

	spin_lock_irqsave(&desc->lock, flags);
	for_each_online_cpu(j)
		any_count |= kstat_irqs_cpu(i, j);
	action = desc->action;
	if (!action && !any_count)
		goto out;

	seq_printf(p, "%*d: ", prec, i);
	for_each_online_cpu(j)
		seq_printf(p, "%10u ", kstat_irqs_cpu(i, j));
	seq_printf(p, " %8s", desc->chip->name);
	seq_printf(p, "-%-8s", desc->name);

	if (action) {
		seq_printf(p, "  %s", action->name);
		while ((action = action->next) != NULL)
			seq_printf(p, ", %s", action->name);
	}

	seq_putc(p, '\n');
out:
	spin_unlock_irqrestore(&desc->lock, flags);
	return 0;
}

/*
 * /proc/stat helpers
 */
u64 arch_irq_stat_cpu(unsigned int cpu)
{
	u64 sum = irq_stats(cpu)->__nmi_count;

#ifdef CONFIG_X86_LOCAL_APIC
	sum += irq_stats(cpu)->apic_timer_irqs;
	sum += irq_stats(cpu)->irq_spurious_count;
#endif
	if (generic_interrupt_extension)
		sum += irq_stats(cpu)->generic_irqs;
#ifdef CONFIG_SMP
	sum += irq_stats(cpu)->irq_resched_count;
	sum += irq_stats(cpu)->irq_call_count;
	sum += irq_stats(cpu)->irq_tlb_count;
#endif
#ifdef CONFIG_X86_MCE
	sum += irq_stats(cpu)->irq_thermal_count;
# ifdef CONFIG_X86_64
	sum += irq_stats(cpu)->irq_threshold_count;
#endif
#endif
	return sum;
}

u64 arch_irq_stat(void)
{
	u64 sum = atomic_read(&irq_err_count);

#ifdef CONFIG_X86_IO_APIC
	sum += atomic_read(&irq_mis_count);
#endif
	return sum;
}


/*
 * do_IRQ handles all normal device IRQ's (the special
 * SMP cross-CPU interrupts have their own specific
 * handlers).
 */
unsigned int __irq_entry do_IRQ(struct pt_regs *regs)
{
	struct pt_regs *old_regs = set_irq_regs(regs);

	/* high bit used in ret_from_ code  */
	unsigned vector = ~regs->orig_ax;
	unsigned irq;

	exit_idle();
	irq_enter();

	irq = __get_cpu_var(vector_irq)[vector];

	if (!handle_irq(irq, regs)) {
#ifdef CONFIG_X86_64
		if (!disable_apic)
			ack_APIC_irq();
#endif

		if (printk_ratelimit())
			printk(KERN_EMERG "%s: %d.%d No irq handler for vector (irq %d)\n",
			       __func__, smp_processor_id(), vector, irq);
	}

	irq_exit();

	set_irq_regs(old_regs);
	return 1;
}

/*
 * Handler for GENERIC_INTERRUPT_VECTOR.
 */
void smp_generic_interrupt(struct pt_regs *regs)
{
	struct pt_regs *old_regs = set_irq_regs(regs);

	ack_APIC_irq();

	exit_idle();

	irq_enter();

	inc_irq_stat(generic_irqs);

	if (generic_interrupt_extension)
		generic_interrupt_extension();

	irq_exit();

	set_irq_regs(old_regs);
}

EXPORT_SYMBOL_GPL(vector_used_by_percpu_irq);<|MERGE_RESOLUTION|>--- conflicted
+++ resolved
@@ -65,11 +65,7 @@
 	seq_printf(p, "  Spurious interrupts\n");
 #endif
 	if (generic_interrupt_extension) {
-<<<<<<< HEAD
-		seq_printf(p, "PLT: ");
-=======
 		seq_printf(p, "%*s: ", prec, "PLT");
->>>>>>> 6574612f
 		for_each_online_cpu(j)
 			seq_printf(p, "%10u ", irq_stats(j)->generic_irqs);
 		seq_printf(p, "  Platform interrupts\n");

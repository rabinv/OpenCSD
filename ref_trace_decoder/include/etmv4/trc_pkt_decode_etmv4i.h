/*
 * \file       trc_pkt_decode_etmv4i.h
 * \brief      Reference CoreSight Trace Decoder : ETMv4 instruction decoder
 * 
 * \copyright  Copyright (c) 2015, ARM Limited. All Rights Reserved.
 */

/* 
 * Redistribution and use in source and binary forms, with or without modification, 
 * are permitted provided that the following conditions are met:
 * 
 * 1. Redistributions of source code must retain the above copyright notice, 
 * this list of conditions and the following disclaimer.
 * 
 * 2. Redistributions in binary form must reproduce the above copyright notice, 
 * this list of conditions and the following disclaimer in the documentation 
 * and/or other materials provided with the distribution. 
 * 
 * 3. Neither the name of the copyright holder nor the names of its contributors 
 * may be used to endorse or promote products derived from this software without 
 * specific prior written permission. 
 * 
 * THIS SOFTWARE IS PROVIDED BY THE COPYRIGHT HOLDERS AND CONTRIBUTORS 'AS IS' AND 
 * ANY EXPRESS OR IMPLIED WARRANTIES, INCLUDING, BUT NOT LIMITED TO, THE IMPLIED 
 * WARRANTIES OF MERCHANTABILITY AND FITNESS FOR A PARTICULAR PURPOSE ARE DISCLAIMED. 
 * IN NO EVENT SHALL THE COPYRIGHT HOLDER OR CONTRIBUTORS BE LIABLE FOR ANY DIRECT, 
 * INDIRECT, INCIDENTAL, SPECIAL, EXEMPLARY, OR CONSEQUENTIAL DAMAGES 
 * (INCLUDING, BUT NOT LIMITED TO, PROCUREMENT OF SUBSTITUTE GOODS OR SERVICES; 
 * LOSS OF USE, DATA, OR PROFITS; OR BUSINESS INTERRUPTION) HOWEVER CAUSED AND 
 * ON ANY THEORY OF LIABILITY, WHETHER IN CONTRACT, STRICT LIABILITY, OR TORT 
 * (INCLUDING NEGLIGENCE OR OTHERWISE) ARISING IN ANY WAY OUT OF THE USE OF THIS 
 * SOFTWARE, EVEN IF ADVISED OF THE POSSIBILITY OF SUCH DAMAGE. 
 */ 

#ifndef ARM_TRC_PKT_DECODE_ETMV4I_H_INCLUDED
#define ARM_TRC_PKT_DECODE_ETMV4I_H_INCLUDED

#include "trc_pkt_decode_base.h"
#include "etmv4/trc_pkt_elem_etmv4i.h"
#include "etmv4/trc_cmp_cfg_etmv4.h"
#include "trc_gen_elem.h"

#include <deque>

class AddrValStack;
class TrcStackElem;
class TrcStackElemParam;
class TrcStackElemCtxt;

class TrcPktDecodeEtmV4I : public TrcPktDecodeBase<EtmV4ITrcPacket, EtmV4Config>
{
public:
    TrcPktDecodeEtmV4I();
    TrcPktDecodeEtmV4I(int instIDNum);
    virtual ~TrcPktDecodeEtmV4I();

protected:
    /* implementation packet decoding interface */
    virtual rctdl_datapath_resp_t processPacket();
    virtual rctdl_datapath_resp_t onEOT();
    virtual rctdl_datapath_resp_t onReset();
    virtual rctdl_datapath_resp_t onFlush();
    virtual rctdl_err_t onProtocolConfig();
    virtual const uint8_t getCoreSightTraceID() { return m_CSID; };

    /* local decode methods */
    void initDecoder();      // initial state on creation (zeros all config)
    void resetDecoder();     // reset state to start of decode. (moves state, retains config)

    rctdl_datapath_resp_t decodePacket(bool &Complete);    // return true to indicate decode complete - can change FSM to commit state - return is false.
    rctdl_datapath_resp_t commitElements(bool &Complete);   // commit elements - may get wait response, or flag completion.
    rctdl_datapath_resp_t flushEOT();

    void doTraceInfoPacket();
    void updateContext(TrcStackElemCtxt *pCtxtElem);
    
    // process atom will output instruction trace, or no memory access trace elements. 
    rctdl_datapath_resp_t processAtom(const rctdl_atm_val, bool &bCont);

    // process an exception element - output instruction trace + exception generic type.
    rctdl_datapath_resp_t processException(); 

    // process a bad packet
    rctdl_datapath_resp_t handleBadPacket(const char *reason);

    rctdl_datapath_resp_t outputCC(TrcStackElemParam *pParamElem);
    rctdl_datapath_resp_t outputTS(TrcStackElemParam *pParamElem, bool withCC);
    rctdl_datapath_resp_t outputEvent(TrcStackElemParam *pParamElem);
     
private:
    void SetInstrInfoInAddrISA(const rctdl_vaddr_t addr_val, const uint8_t isa); 

    rctdl_err_t traceInstrToWP(bool &bWPFound, const bool traceToAddrNext = false, const rctdl_vaddr_t nextAddrMatch = 0);      //!< follow instructions from the current address to a WP. true if good, false if memory cannot be accessed.

//** intra packet state (see ETMv4 spec 6.2.1);

    // timestamping
    uint64_t m_timestamp;   // last broadcast global Timestamp.

    // address values stack   
    AddrValStack *m_pAddrRegs;

    // state and context 
    uint32_t m_context_id;              // most recent context ID
    uint32_t m_vmid_id;                 // most recent VMID
    bool m_is_secure;                   // true if Secure
    bool m_is_64bit;                    // true if 64 bit

    // cycle counts 
    int m_cc_threshold;

    // speculative trace (unsupported at present in the decoder).
    int m_curr_spec_depth;                
    int m_max_spec_depth; 
    
    // data trace associative elements (unsupported at present in the decoder).
    int m_p0_key;
    int m_p0_key_max;

    // conditional non-branch trace - when data trace active (unsupported at present in the decoder)
    int m_cond_c_key;
    int m_cond_r_key;
    int m_cond_key_max_incr;

    uint8_t m_CSID; //!< Coresight trace ID for this decoder.

    bool m_IASize64;    //!< True if 64 bit instruction addresses supported.

//** Other processor state;

    // trace decode FSM
    typedef enum {
        NO_SYNC,        //!< pre start trace - init state or after reset or overflow, loss of sync.
        WAIT_SYNC,      //!< waiting for sync packet.
        WAIT_TINFO,     //!< waiting for trace info packet.
        DECODE_PKTS,    //!< processing packets - creating decode elements on stack
        COMMIT_ELEM,    //!< commit elements for execution - create generic trace elements and pass on.
    } processor_state_t;

    processor_state_t m_curr_state;

//** P0 element stack
    std::deque<TrcStackElem *> m_P0_stack;  //!< P0 decode element stack

    int m_P0_commit;    //!< number of elements to commit

    // packet decode state
    bool m_need_ctxt;   //!< need context to continue
    bool m_need_addr;   //!< need an address to continue
    bool m_except_pending_addr;    //!< next address packet is part of exception.

    // exception packet processing state (may need excep elem only, range+excep, range+
    typedef enum {
        EXCEP_POP, // start of processing read exception packets off the stack and analyze
        EXCEP_RANGE, // output a range element
        EXCEP_NACC,  // output a nacc element
        EXCEP_EXCEP, // output an ecxeption element.
    } excep_proc_state_t;

    excep_proc_state_t m_excep_proc;  //!< state of exception processing
    etmv4_addr_val_t m_excep_addr;    //!< excepiton return address.
    rctdl_trc_index_t m_excep_index;  //!< trace index for exception element

    rctdl_instr_info m_instr_info;  //!< instruction info for code follower - in address is the next to be decoded.

    bool m_mem_nacc_pending;    //!< need to output a memory access failure packet
    rctdl_vaddr_t m_nacc_addr;  //!< 

    rctdl_pe_context m_pe_context;  //!< current context information
    etmv4_trace_info_t m_trace_info; //!< trace info for this trace run.

    bool m_prev_overflow;
<<<<<<< HEAD
=======

    bool m_flush_EOT;           //!< true if doing an end of trace flush - cleans up lingering events / TS / CC
>>>>>>> 5fdaf77f

//** output element
    RctdlTraceElement m_output_elem;

};

#endif // ARM_TRC_PKT_DECODE_ETMV4I_H_INCLUDED

/* End of File trc_pkt_decode_etmv4i.h */<|MERGE_RESOLUTION|>--- conflicted
+++ resolved
@@ -170,11 +170,8 @@
     etmv4_trace_info_t m_trace_info; //!< trace info for this trace run.
 
     bool m_prev_overflow;
-<<<<<<< HEAD
-=======
 
     bool m_flush_EOT;           //!< true if doing an end of trace flush - cleans up lingering events / TS / CC
->>>>>>> 5fdaf77f
 
 //** output element
     RctdlTraceElement m_output_elem;

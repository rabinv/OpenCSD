/*
 * \file       trc_pkt_decode_etmv4i.cpp
 * \brief      Reference CoreSight Trace Decoder : ETMv4 decoder
 * 
 * \copyright  Copyright (c) 2015, ARM Limited. All Rights Reserved.
 */


/* 
 * Redistribution and use in source and binary forms, with or without modification, 
 * are permitted provided that the following conditions are met:
 * 
 * 1. Redistributions of source code must retain the above copyright notice, 
 * this list of conditions and the following disclaimer.
 * 
 * 2. Redistributions in binary form must reproduce the above copyright notice, 
 * this list of conditions and the following disclaimer in the documentation 
 * and/or other materials provided with the distribution. 
 * 
 * 3. Neither the name of the copyright holder nor the names of its contributors 
 * may be used to endorse or promote products derived from this software without 
 * specific prior written permission. 
 * 
 * THIS SOFTWARE IS PROVIDED BY THE COPYRIGHT HOLDERS AND CONTRIBUTORS 'AS IS' AND 
 * ANY EXPRESS OR IMPLIED WARRANTIES, INCLUDING, BUT NOT LIMITED TO, THE IMPLIED 
 * WARRANTIES OF MERCHANTABILITY AND FITNESS FOR A PARTICULAR PURPOSE ARE DISCLAIMED. 
 * IN NO EVENT SHALL THE COPYRIGHT HOLDER OR CONTRIBUTORS BE LIABLE FOR ANY DIRECT, 
 * INDIRECT, INCIDENTAL, SPECIAL, EXEMPLARY, OR CONSEQUENTIAL DAMAGES 
 * (INCLUDING, BUT NOT LIMITED TO, PROCUREMENT OF SUBSTITUTE GOODS OR SERVICES; 
 * LOSS OF USE, DATA, OR PROFITS; OR BUSINESS INTERRUPTION) HOWEVER CAUSED AND 
 * ON ANY THEORY OF LIABILITY, WHETHER IN CONTRACT, STRICT LIABILITY, OR TORT 
 * (INCLUDING NEGLIGENCE OR OTHERWISE) ARISING IN ANY WAY OUT OF THE USE OF THIS 
 * SOFTWARE, EVEN IF ADVISED OF THE POSSIBILITY OF SUCH DAMAGE. 
 */ 

#include "etmv4/trc_pkt_decode_etmv4i.h"

#include "trc_etmv4_stack_elem.h"
#include "trc_gen_elem.h"


#define DCD_NAME "DCD_ETMV4"

static const uint32_t ETMV4_SUPPORTED_DECODE_OP_FLAGS = RCTDL_OPFLG_PKTDEC_COMMON;

TrcPktDecodeEtmV4I::TrcPktDecodeEtmV4I()
    : TrcPktDecodeBase(DCD_NAME)
{
    initDecoder();
}

TrcPktDecodeEtmV4I::TrcPktDecodeEtmV4I(int instIDNum)
    : TrcPktDecodeBase(DCD_NAME,instIDNum)
{
    initDecoder();
}

TrcPktDecodeEtmV4I::~TrcPktDecodeEtmV4I()   
{
    delete m_pAddrRegs;
}

/*********************** implementation packet decoding interface */

rctdl_datapath_resp_t TrcPktDecodeEtmV4I::processPacket()
{
    rctdl_datapath_resp_t resp = RCTDL_RESP_CONT;
    bool bPktDone = false;

    while(!bPktDone)
    {
        switch (m_curr_state)
        {
        case NO_SYNC:
            // output the initial not synced packet to the sink
            m_output_elem.setType(RCTDL_GEN_TRC_ELEM_NO_SYNC);
            resp = outputTraceElement(m_output_elem);
            m_curr_state = WAIT_SYNC;
            // fall through to check if the current packet is the async we are waiting for.
            break;

        case WAIT_SYNC:
            if(m_curr_packet_in->getType() == ETM4_PKT_I_ASYNC)
                m_curr_state = WAIT_TINFO;
            bPktDone = true;
            break;

        case WAIT_TINFO:
            m_need_ctxt = true;
            m_need_addr = true;
            if(m_curr_packet_in->getType() == ETM4_PKT_I_TRACE_INFO)
            {
                doTraceInfoPacket();
                m_curr_state = DECODE_PKTS;
            }
            bPktDone = true;
            break;

        case DECODE_PKTS:
            resp = decodePacket(bPktDone);  // this may change the state to commit elem;
            break;

        case COMMIT_ELEM:
            resp = commitElements(bPktDone); // this will change the state to DECODE_PKTS once all elem committed.
            break;

        }
    }
    return resp;
}

rctdl_datapath_resp_t TrcPktDecodeEtmV4I::onEOT()
{
    rctdl_datapath_resp_t resp = RCTDL_RESP_CONT;
    m_flush_EOT = true;
    resp = flushEOT();
    return resp;
}

rctdl_datapath_resp_t TrcPktDecodeEtmV4I::onReset()
{
    rctdl_datapath_resp_t resp = RCTDL_RESP_CONT;
    resetDecoder();
    return resp;
}

rctdl_datapath_resp_t TrcPktDecodeEtmV4I::onFlush()
{
    rctdl_datapath_resp_t resp = RCTDL_RESP_CONT;

    // continue exception processing (can't go through processPacket as elements no longer on stack)
    if(m_excep_proc != EXCEP_POP)
        resp = processException();
    // continue ongoing output operations on comitted elements.
    else if(m_curr_state == COMMIT_ELEM)
        resp = processPacket(); 
    // continue flushing at end of trace
    else if(m_flush_EOT)
        resp = flushEOT();
    return resp;
}

rctdl_err_t TrcPktDecodeEtmV4I::onProtocolConfig()
{
    rctdl_err_t err = RCTDL_OK;

    // set some static config elements
    m_CSID = m_config->getTraceID();
    m_max_spec_depth = m_config->MaxSpecDepth();
    m_p0_key_max = m_config->P0_Key_Max();
    m_cond_key_max_incr = m_config->CondKeyMaxIncr();

    // set up static trace instruction decode elements
    m_instr_info.dsb_dmb_waypoints = 0;
    m_instr_info.pe_type.arch = m_config->archVersion();
    m_instr_info.pe_type.profile = m_config->coreProfile();

    m_IASize64 = (m_config->iaSizeMax() == 64);

    // check config compatible with current decoder support level.
    // at present no data trace, no spec depth, no return stack, no QE
    // Remove these checks as support is added.
    if(m_max_spec_depth != 0)
    {
        err = RCTDL_ERR_HW_CFG_UNSUPP;
        LogError(rctdlError(RCTDL_ERR_SEV_ERROR,RCTDL_ERR_HW_CFG_UNSUPP,"ETMv4 instruction decode : None-zero speculation depth not supported"));
    }
    else if(m_config->enabledDataTrace())
    {
        err = RCTDL_ERR_HW_CFG_UNSUPP;
        LogError(rctdlError(RCTDL_ERR_SEV_ERROR,RCTDL_ERR_HW_CFG_UNSUPP,"ETMv4 instruction decode : Data trace elements not supported"));
    }
    else if(m_config->enabledLSP0Trace())
    {
        err = RCTDL_ERR_HW_CFG_UNSUPP;
        LogError(rctdlError(RCTDL_ERR_SEV_ERROR,RCTDL_ERR_HW_CFG_UNSUPP,"ETMv4 instruction decode : LSP0 elements not supported."));
    }
    else if(m_config->enabledCondITrace() != EtmV4Config::COND_TR_DIS)
    {
        err = RCTDL_ERR_HW_CFG_UNSUPP;
        LogError(rctdlError(RCTDL_ERR_SEV_ERROR,RCTDL_ERR_HW_CFG_UNSUPP,"ETMv4 instruction decode : Trace on conditional non-branch elements not supported."));
    }
    else if(m_config->enabledRetStack())
    {
        err = RCTDL_ERR_HW_CFG_UNSUPP;
        LogError(rctdlError(RCTDL_ERR_SEV_ERROR,RCTDL_ERR_HW_CFG_UNSUPP,"ETMv4 instruction decode : Trace using return stack not supported."));
    }
    else if(m_config->enabledQE())
    {
        err = RCTDL_ERR_HW_CFG_UNSUPP;
        LogError(rctdlError(RCTDL_ERR_SEV_ERROR,RCTDL_ERR_HW_CFG_UNSUPP,"ETMv4 instruction decode : Trace using Q elements not supported."));
    }
    return err;
}


/************* local decode methods */
void TrcPktDecodeEtmV4I::initDecoder()
{
    // set the operational modes supported.
    m_supported_op_flags = ETMV4_SUPPORTED_DECODE_OP_FLAGS;

    /* init elements that get set by config */
    m_max_spec_depth = 0;
    m_p0_key_max = 0;
    m_CSID = 0;
    m_cond_key_max_incr = 0;
    m_IASize64 = false;

    // set up the broadcast address stack
    m_pAddrRegs = new (std::nothrow) AddrValStack();

    // reset decoder state to unsynced
    resetDecoder();
}

void TrcPktDecodeEtmV4I::resetDecoder()
{
    m_curr_state = NO_SYNC;
    m_timestamp = 0;
    m_context_id = 0;              
    m_vmid_id = 0;                 
    m_is_secure = true;
    m_is_64bit = false;
    m_cc_threshold = 0;
    m_curr_spec_depth = 0;
    m_p0_key = 0;
    m_cond_c_key = 0;
    m_cond_r_key = 0;
    m_need_ctxt = true;
    m_need_addr = true;
    m_except_pending_addr = false;
    m_mem_nacc_pending = false;
    m_prev_overflow = false;

    etmv4_addr_val_t addr;
    addr.isa = 0;
    addr.val = 0;
    
    m_pAddrRegs->push(addr);    // preload first value with 0x0
    m_P0_stack.clear();
    m_output_elem.init();
<<<<<<< HEAD
=======
    m_excep_proc = EXCEP_POP;
    m_flush_EOT = false;
>>>>>>> 5fdaf77f
}

// this function can output an immediate generic element if this covers the complete packet decode, 
// or stack P0 and other elements for later processing on commit or cancel.
rctdl_datapath_resp_t TrcPktDecodeEtmV4I::decodePacket(bool &Complete)
{
    bool bAllocErr = false;
    rctdl_datapath_resp_t resp = RCTDL_RESP_CONT;
    Complete = true;
    bool is_addr = false;
    bool is_except = false;
    bool is_64L = false;
    
    switch(m_curr_packet_in->getType())
    {
    case ETM4_PKT_I_ASYNC: // nothing to do with this packet.
        break;

    case ETM4_PKT_I_TRACE_INFO:
        // skip subsequent TInfo packets.
        break;

    case ETM4_PKT_I_TRACE_ON:
        {
            TrcStackElemParam *pElem = 
                new (std::nothrow) TrcStackElemParam( P0_TRC_ON, false, m_curr_packet_in->getType(), m_index_curr_pkt);
            if(pElem)
                m_P0_stack.push_front(pElem);
            else
                bAllocErr = true;
        }
        break;

    case ETM4_PKT_I_OVERFLOW:
        {
            TrcStackElemParam *pElem = 
                new (std::nothrow) TrcStackElemParam( P0_OVERFLOW, false, m_curr_packet_in->getType(), m_index_curr_pkt);
            if(pElem)
                m_P0_stack.push_front(pElem);
            else
                bAllocErr = true;
        }
        break;

    case ETM4_PKT_I_ATOM_F1:
    case ETM4_PKT_I_ATOM_F2:
    case ETM4_PKT_I_ATOM_F3:
    case ETM4_PKT_I_ATOM_F4:
    case ETM4_PKT_I_ATOM_F5:
    case ETM4_PKT_I_ATOM_F6:
        {
            TrcStackElemAtom *pElem = new (std::nothrow) TrcStackElemAtom(m_curr_packet_in->getType(), m_index_curr_pkt);
            if(pElem)
            {
                pElem->setAtom(m_curr_packet_in->getAtom());
                m_P0_stack.push_front(pElem);
                m_curr_spec_depth += m_curr_packet_in->getAtom().num;
            }
            else
                bAllocErr = true;
        }
        break;

    case ETM4_PKT_I_CTXT:
        {
        TrcStackElemCtxt *pElem = new (std::nothrow) TrcStackElemCtxt(m_curr_packet_in->getType(), m_index_curr_pkt);
        if(pElem)
        {
            pElem->setContext(m_curr_packet_in->getContext());
            m_P0_stack.push_front(pElem);
        }
        else
            bAllocErr = true;
        }
        break;

    case ETM4_PKT_I_ADDR_MATCH:
        {
        TrcStackElemAddr *pElem = new (std::nothrow) TrcStackElemAddr(m_curr_packet_in->getType(), m_index_curr_pkt);
        if(pElem)
        {
            pElem->setAddrMatch(m_curr_packet_in->getAddrMatch());  // must wait till speculation is resolved before we know the rigth address / index match
            m_P0_stack.push_front(pElem);
        }
        else
            bAllocErr = true;
        is_addr = true;
        }
        break;

    case ETM4_PKT_I_ADDR_CTXT_L_64IS0:
    case ETM4_PKT_I_ADDR_CTXT_L_64IS1:
        is_64L = true;
    case ETM4_PKT_I_ADDR_CTXT_L_32IS0:
    case ETM4_PKT_I_ADDR_CTXT_L_32IS1:    
        {
            TrcStackElemCtxt *pElem = new (std::nothrow) TrcStackElemCtxt(m_curr_packet_in->getType(), m_index_curr_pkt);
            if(pElem)
            {
                pElem->setContext(m_curr_packet_in->getContext());
                m_P0_stack.push_front(pElem);
            }
            else
                bAllocErr = true;
        }
    case ETM4_PKT_I_ADDR_L_32IS0:
    case ETM4_PKT_I_ADDR_L_32IS1:
    case ETM4_PKT_I_ADDR_L_64IS0:
    case ETM4_PKT_I_ADDR_L_64IS1:
        if((m_curr_packet_in->getType() == ETM4_PKT_I_ADDR_L_64IS0) ||
           (m_curr_packet_in->getType() == ETM4_PKT_I_ADDR_L_64IS1))
           is_64L = true;
    case ETM4_PKT_I_ADDR_S_IS0:
    case ETM4_PKT_I_ADDR_S_IS1:
        {
            TrcStackElemAddr *pElem = new (std::nothrow) TrcStackElemAddr(m_curr_packet_in->getType(), m_index_curr_pkt);
            if(pElem)
            {
                etmv4_addr_val_t addr;

                addr.val = m_curr_packet_in->getAddrVal();
                addr.isa = m_curr_packet_in->getAddrIS();
                pElem->setAddr(addr,is_64L);
                m_P0_stack.push_front(pElem);
            }
            else
                bAllocErr = true;
            is_addr = true;
        }
        break;

    // Exceptions
    case ETM4_PKT_I_EXCEPT:
         {
            TrcStackElemExcept *pElem = new (std::nothrow) TrcStackElemExcept(m_curr_packet_in->getType(), m_index_curr_pkt);
            if(pElem)
            {
                pElem->setPrevSame(m_curr_packet_in->exception_info.addr_interp == 0x2);
                m_P0_stack.push_front(pElem);
                m_except_pending_addr = true;  // wait for following packets before marking for commit.
                is_except = true;
                pElem->setExcepNum(m_curr_packet_in->exception_info.exceptionType);
            }
            else
                bAllocErr = true;
         }
         break;

    case ETM4_PKT_I_EXCEPT_RTN:
        {
            // P0 element if V7M profile.
            bool bV7MProfile = (m_config->archVersion() == ARCH_V7) && (m_config->coreProfile() == profile_CortexM);
            TrcStackElemParam *pElem = 
                new (std::nothrow) TrcStackElemParam(P0_EXCEP_RET, bV7MProfile, m_curr_packet_in->getType(), m_index_curr_pkt);
            if(pElem)
                m_P0_stack.push_front(pElem);
            else
                bAllocErr = true;

        }
        break;

    // event trace
    case ETM4_PKT_I_EVENT:
        {
            TrcStackElemParam *pElem = 
                new (std::nothrow) TrcStackElemParam( P0_EVENT, false, m_curr_packet_in->getType(), m_index_curr_pkt);
            if(pElem)
            {
                pElem->setParam(m_curr_packet_in->event_val,0);
                m_P0_stack.push_front(pElem);
            }
            else
                bAllocErr = true;

        }
        break;

    /* cycle count packets */
    case ETM4_PKT_I_CCNT_F1:
    case ETM4_PKT_I_CCNT_F2:
    case ETM4_PKT_I_CCNT_F3:
        {
            TrcStackElemParam *pElem = 
                new (std::nothrow) TrcStackElemParam( P0_CC, false, m_curr_packet_in->getType(), m_index_curr_pkt);
            if(pElem)
            {
                pElem->setParam(m_curr_packet_in->getCC(),0);
                m_P0_stack.push_front(pElem);
            }
            else
                bAllocErr = true;

        }
        break;

    // timestamp
    case ETM4_PKT_I_TIMESTAMP:
        {
            bool bTSwithCC = m_config->enabledCCI();
            TrcStackElemParam *pElem = 
                new (std::nothrow) TrcStackElemParam( bTSwithCC ? P0_TS_CC : P0_TS, false, m_curr_packet_in->getType(), m_index_curr_pkt);
            if(pElem)
            {
                uint64_t ts = m_curr_packet_in->getTS();
                pElem->setParam((uint32_t)(ts & 0xFFFFFFFF),0);
                pElem->setParam((uint32_t)((ts>>32) & 0xFFFFFFFF),1);
                if(bTSwithCC)
                    pElem->setParam(m_curr_packet_in->getCC(),2);
                m_P0_stack.push_front(pElem);
            }
            else
                bAllocErr = true;

        }
        break;

    case ETM4_PKT_I_BAD_SEQUENCE:
        resp = handleBadPacket("Bad byte sequence in packet.");
        break;

    case ETM4_PKT_I_BAD_TRACEMODE:
        resp = handleBadPacket("Invalid packet type for trace mode.");
        break;

    case ETM4_PKT_I_RESERVED:
        resp = handleBadPacket("Reserved packet header");
        break;

    /*** presently unsupported packets ***/
    /* conditional instruction tracing */
    case ETM4_PKT_I_COND_FLUSH:
    case ETM4_PKT_I_COND_I_F1:
    case ETM4_PKT_I_COND_I_F2:
    case ETM4_PKT_I_COND_I_F3:
    case ETM4_PKT_I_COND_RES_F1:
    case ETM4_PKT_I_COND_RES_F2:
    case ETM4_PKT_I_COND_RES_F3:
    case ETM4_PKT_I_COND_RES_F4:
    // speculation 
    case ETM4_PKT_I_CANCEL_F1:
    case ETM4_PKT_I_CANCEL_F2:
    case ETM4_PKT_I_CANCEL_F3:
    case ETM4_PKT_I_COMMIT:
    case ETM4_PKT_I_MISPREDICT:
    case ETM4_PKT_I_DISCARD:
    // data synchronisation markers
    case ETM4_PKT_I_NUM_DS_MKR:
    case ETM4_PKT_I_UNNUM_DS_MKR:
    /* Q packets */
    case ETM4_PKT_I_Q:
        resp = RCDTL_RESP_FATAL_INVALID_DATA;
        LogError(rctdlError(RCTDL_ERR_SEV_ERROR,RCTDL_ERR_BAD_DECODE_PKT,"Unsupported packet type."));
        break;

    default:
        // any other packet - bad packet error
        resp = RCDTL_RESP_FATAL_INVALID_DATA;
        LogError(rctdlError(RCTDL_ERR_SEV_ERROR,RCTDL_ERR_BAD_DECODE_PKT,"Unknown packet type."));
        break;

    }

    // we need to wait for following address after exception 
    // - work out if we have seen enough here...
    if(m_except_pending_addr && !is_except)
    {
        m_except_pending_addr = false;  //next packet has to be an address
        // exception packet sequence complete
        if(is_addr)
        {
            m_curr_spec_depth++;   // exceptions are P0 elements so up the spec depth to commit if needed.
        }
        else
        {
            resp = RCDTL_RESP_FATAL_INVALID_DATA;
            LogError(rctdlError(RCTDL_ERR_SEV_ERROR,RCTDL_ERR_BAD_DECODE_PKT,"Expected Address packet to follow exception packet."));
        }
    }

    if(bAllocErr)
    {
        resp = RCTDL_RESP_FATAL_SYS_ERR;
        LogError(rctdlError(RCTDL_ERR_SEV_ERROR,RCTDL_ERR_MEM,"Memory allocation error."));       
    }
    else if(m_curr_spec_depth > m_max_spec_depth)
    {
        // auto commit anything above max spec depth 
        // (this will auto commit anything if spec depth not supported!)
        m_P0_commit = m_curr_spec_depth - m_max_spec_depth;
        m_curr_state = COMMIT_ELEM;
        Complete = false;   // force the processing of the commit elements.        
    }
    return resp;
}

void TrcPktDecodeEtmV4I::doTraceInfoPacket()
{
    m_trace_info = m_curr_packet_in->getTraceInfo();
    m_cc_threshold = m_curr_packet_in->getCCThreshold();
    m_p0_key = m_curr_packet_in->getP0Key();
    m_curr_spec_depth = m_curr_packet_in->getCurrSpecDepth();
}

/*
 * Walks through the element stack, processing from oldest element to the newest, 
   according to the number of P0 elements that need committing.
 */
rctdl_datapath_resp_t TrcPktDecodeEtmV4I::commitElements(bool &Complete)
{
    rctdl_datapath_resp_t resp = RCTDL_RESP_CONT;
    bool bPause = false;    // pause commit operation 
    bool bPopElem = true;       // do we remove the element from the stack (multi atom elements may need to stay!)
    int num_commit_req = m_P0_commit;

    Complete = true; // assume we exit due to completion of commit operation

    TrcStackElem *pElem = 0;    // stacked element pointer

    while(m_P0_commit && !bPause)
    {
        if(m_P0_stack.size() > 0)
        {
            pElem = m_P0_stack.back();  // get oldest element
            
            switch(pElem->getP0Type())
            {
            // indicates a trace restart - beginning of trace or discontinuiuty
            case P0_TRC_ON:
                m_output_elem.setType(RCTDL_GEN_TRC_ELEM_TRACE_ON);
                m_output_elem.trace_on_reason = m_prev_overflow ? TRACE_ON_OVERFLOW : TRACE_ON_NORMAL;
                m_prev_overflow = false;
                resp = outputTraceElementIdx(pElem->getRootIndex(),m_output_elem);
                break;

            case P0_ADDR:
                {
                etmv4_addr_val_t new_addr;
                TrcStackElemAddr *pAddrElem = dynamic_cast<TrcStackElemAddr *>(pElem);
                if(pAddrElem)
                {
                    int match_idx = 0;
                    if(pAddrElem->isAddrMatch(match_idx))
                    {
                        new_addr.val = m_pAddrRegs->get(match_idx).val;
                        new_addr.isa = m_pAddrRegs->get(match_idx).isa;
                        SetInstrInfoInAddrISA(m_pAddrRegs->get(match_idx).val,m_pAddrRegs->get(match_idx).isa);
                        m_pAddrRegs->push(new_addr);
                    }
                    else
                    {
                        // if 64 bit value, or IAsize is 32 bit only...
                        if(!m_IASize64 || pAddrElem->is64bit())
                        {
                            // use value immediately
                            SetInstrInfoInAddrISA(pAddrElem->getAddr().val,pAddrElem->getAddr().isa);
                            m_pAddrRegs->push(pAddrElem->getAddr());
                        }
                        else
                        {
                            // otherwise 32 bit values must add in the top 32 from the stack
                            new_addr = m_pAddrRegs->get(0);
                            new_addr.val &= ~((rctdl_vaddr_t)0xFFFFFFFF);
                            new_addr.val |= (pAddrElem->getAddr().val & 0xFFFFFFFF);
                            new_addr.isa = pAddrElem->getAddr().isa;
                            SetInstrInfoInAddrISA(new_addr.val,new_addr.isa);
                            m_pAddrRegs->push(new_addr);
                        }                                                                                                
                    }
                    m_need_addr = false;
                }
                }
                break;

            case P0_CTXT:
                {
                TrcStackElemCtxt *pCtxtElem = dynamic_cast<TrcStackElemCtxt *>(pElem);
                if(pCtxtElem)
                {
                    etmv4_context_t ctxt = pCtxtElem->getContext();
                    // check this is an updated context
                    if(ctxt.updated)
                    {
                        updateContext(pCtxtElem);

                        m_output_elem.setType(RCTDL_GEN_TRC_ELEM_PE_CONTEXT);
                        resp = outputTraceElementIdx(pElem->getRootIndex(),m_output_elem);
                    }
                }
                }
                break;

            case P0_EVENT:
                {
                TrcStackElemParam *pParamElem = dynamic_cast<TrcStackElemParam *>(pElem);
                if(pParamElem)
                    resp = this->outputEvent(pParamElem);
                }
                break;

            case P0_TS:
                {
                TrcStackElemParam *pParamElem = dynamic_cast<TrcStackElemParam *>(pElem);
                if(pParamElem)
                    resp = outputTS(pParamElem,false);
                }
                break;

            case P0_CC:
                {
                TrcStackElemParam *pParamElem = dynamic_cast<TrcStackElemParam *>(pElem);
                if(pParamElem)
                    resp = outputCC(pParamElem);
                }
                break;

            case P0_TS_CC:
                {
                TrcStackElemParam *pParamElem = dynamic_cast<TrcStackElemParam *>(pElem);
                if(pParamElem)
<<<<<<< HEAD
                {
                    m_output_elem.setType(RCTDL_GEN_TRC_ELEM_TIMESTAMP);
                    m_output_elem.timestamp = (uint64_t)(pParamElem->getParam(0)) | (((uint64_t)pParamElem->getParam(1)) << 32);
                    m_output_elem.setCycleCount(pParamElem->getParam(2));
                    resp = outputTraceElementIdx(pElem->getRootIndex(),m_output_elem);
                }
=======
                    resp = outputTS(pParamElem,true);
>>>>>>> 5fdaf77f
                }
                break;

            case P0_OVERFLOW:
                m_prev_overflow = true;
                break;

            case P0_ATOM:
                {
                TrcStackElemAtom *pAtomElem = dynamic_cast<TrcStackElemAtom *>(pElem);
                if(pAtomElem)
                {
                    bool bContProcess = true;
                    while(!pAtomElem->isEmpty() && m_P0_commit && bContProcess)
                    {
                        rctdl_atm_val atom = pAtomElem->commitOldest();
                        // if address and context do instruction trace follower.
                        // otherwise skip atom and reduce committed elements
                        if(!m_need_ctxt && !m_need_addr)
                        {
                            resp = processAtom(atom,bContProcess);
                        }
                        m_P0_commit--; // mark committed 
                    }
                    if(!pAtomElem->isEmpty())   
                        bPopElem = false;   // don't remove if still atoms to process.
                }
                }
                break;

            case P0_EXCEP:
                m_excep_proc = EXCEP_POP;   // set state in case we need to stop part way through
                resp = processException();  // output trace + exception elements.
                m_P0_commit--;
                break;

            case P0_EXCEP_RET:
                m_output_elem.setType(RCTDL_GEN_TRC_ELEM_EXCEPTION_RET);
                resp = outputTraceElementIdx(pElem->getRootIndex(),m_output_elem);
                if(pElem->isP0()) // are we on a core that counts ERET as P0?
                    m_P0_commit--;
                break;
            }

            if(bPopElem)
                m_P0_stack.pop_back();  // remove element from stack;

            // if response not continue, then break out of the loop.
            if(!RCTDL_DATA_RESP_IS_CONT(resp))
            {
                bPause = true;
            }
        }
        else
        {
            // too few elements for commit operation - decode error.
            rctdl_trc_index_t err_idx = 0;
            if(pElem)
                err_idx = pElem->getRootIndex();
              
            resp = RCDTL_RESP_FATAL_INVALID_DATA;
            LogError(rctdlError(RCTDL_ERR_SEV_ERROR,RCTDL_ERR_COMMIT_PKT_OVERRUN,err_idx,m_CSID,"Not enough elements to commit"));
            bPause = true;
        }
    }

    // done all elements - need more packets.
    if(m_P0_commit == 0)    
        m_curr_state = DECODE_PKTS;

    // reduce the spec depth by number of comitted elements
    m_curr_spec_depth -= (num_commit_req-m_P0_commit);

    return resp;
}

rctdl_datapath_resp_t TrcPktDecodeEtmV4I::flushEOT()
{
    rctdl_datapath_resp_t resp = RCTDL_RESP_CONT;
    if(m_flush_EOT)
    {
        TrcStackElem *pElem = 0;
        bool bClearStack = false;
        while(RCTDL_DATA_RESP_IS_CONT(resp) && (m_P0_stack.size() > 0))
        {
            // scan for outstanding events, TS and CC, before any outstanding
            // P0 commit elements.
            pElem = m_P0_stack.back();
            m_P0_stack.pop_back();
            switch(pElem->getP0Type())
            {
                // clear stack and stop
            case P0_UNKNOWN:
            case P0_ATOM:
            case P0_TRC_ON:
            case P0_EXCEP:
            case P0_EXCEP_RET:
            case P0_OVERFLOW:
                m_P0_stack.clear();
                break;

                //skip
            case P0_ADDR:
            case P0_CTXT:
                break;

                // output
            case P0_EVENT:
                {
                TrcStackElemParam *pParamElem = dynamic_cast<TrcStackElemParam *>(pElem);
                if(pParamElem)
                    resp = this->outputEvent(pParamElem);
                }
                break;

            case P0_TS:
                {
                TrcStackElemParam *pParamElem = dynamic_cast<TrcStackElemParam *>(pElem);
                if(pParamElem)
                    resp = outputTS(pParamElem,false);
                }
                break;

            case P0_CC:
                {
                TrcStackElemParam *pParamElem = dynamic_cast<TrcStackElemParam *>(pElem);
                if(pParamElem)
                    resp = outputCC(pParamElem);
                }
                break;

            case P0_TS_CC:
                {
                TrcStackElemParam *pParamElem = dynamic_cast<TrcStackElemParam *>(pElem);
                if(pParamElem)
                    resp = outputTS(pParamElem,true);
                }
                break;
            }

        }

        if(RCTDL_DATA_RESP_IS_CONT(resp) && (m_P0_stack.size() == 0))
        {
            m_output_elem.setType(RCTDL_GEN_TRC_ELEM_EO_TRACE);
            resp = outputTraceElement(m_output_elem);
            m_flush_EOT = false;
        }
    }
    return resp;
}

rctdl_datapath_resp_t TrcPktDecodeEtmV4I::outputCC(TrcStackElemParam *pParamElem)
{
    m_output_elem.setType(RCTDL_GEN_TRC_ELEM_CYCLE_COUNT);
    m_output_elem.cycle_count = pParamElem->getParam(0);
    return outputTraceElementIdx(pParamElem->getRootIndex(),m_output_elem);
}

rctdl_datapath_resp_t TrcPktDecodeEtmV4I::outputTS(TrcStackElemParam *pParamElem, bool withCC)
{
    m_output_elem.setType(RCTDL_GEN_TRC_ELEM_TIMESTAMP);
    m_output_elem.timestamp = (uint64_t)(pParamElem->getParam(0)) | (((uint64_t)pParamElem->getParam(1)) << 32);
    if(withCC)
        m_output_elem.setCycleCount(pParamElem->getParam(2));
    return outputTraceElementIdx(pParamElem->getRootIndex(),m_output_elem);
}

rctdl_datapath_resp_t TrcPktDecodeEtmV4I::outputEvent(TrcStackElemParam *pParamElem)
{
    m_output_elem.setType(RCTDL_GEN_TRC_ELEM_EVENT);
    m_output_elem.trace_event.ev_type = EVENT_NUMBERED;
    m_output_elem.trace_event.ev_number = pParamElem->getParam(0);
    return outputTraceElementIdx(pParamElem->getRootIndex(),m_output_elem);
}

rctdl_datapath_resp_t TrcPktDecodeEtmV4I::processAtom(const rctdl_atm_val atom, bool &bCont)
{
    rctdl_datapath_resp_t resp = RCTDL_RESP_CONT;
    TrcStackElem *pElem = m_P0_stack.back();  // get the atom element
    bool bWPFound = false;
    rctdl_err_t err;
    bCont = true;

    err = traceInstrToWP(bWPFound);
    if(err != RCTDL_OK)
    {
        if(err == RCTDL_ERR_UNSUPPORTED_ISA)
        {
             m_need_addr = true;
             m_need_ctxt = true;
             LogError(rctdlError(RCTDL_ERR_SEV_WARN,err,pElem->getRootIndex(),m_CSID,"Warning: unsupported instruction set processing atom packet."));  
             // wait for next context
             return resp;
        }
        else
        {
            bCont = false;
            resp = RCDTL_RESP_FATAL_INVALID_DATA;
            LogError(rctdlError(RCTDL_ERR_SEV_ERROR,err,pElem->getRootIndex(),m_CSID,"Error processing atom packet."));  
            return resp;
        }
    }

    if(bWPFound)
    {
        // action according to waypoint type and atom value
        switch(m_instr_info.type)
        {
        case RCTDL_INSTR_BR:
            if(atom == ATOM_E)
                m_instr_info.instr_addr = m_instr_info.branch_addr;
            break;

        case RCTDL_INSTR_BR_INDIRECT:
            if(atom == ATOM_E)
                m_need_addr = true; // indirect branch taken - need new address.
            break;
        }
        m_output_elem.setType(RCTDL_GEN_TRC_ELEM_INSTR_RANGE);
        m_output_elem.last_instr_exec = (atom == ATOM_E) ? 1 : 0;
        m_output_elem.last_i_type = m_instr_info.type;
        m_output_elem.last_i_subtype = m_instr_info.sub_type;
        resp = outputTraceElementIdx(pElem->getRootIndex(),m_output_elem);

    }
    else
    {
        // no waypoint - likely inaccessible memory range.
        m_need_addr = true; // need an address update 

        if(m_output_elem.st_addr != m_output_elem.en_addr)
        {
            // some trace before we were out of memory access range
            m_output_elem.setType(RCTDL_GEN_TRC_ELEM_INSTR_RANGE);
            resp = outputTraceElementIdx(pElem->getRootIndex(),m_output_elem);
        }

        if(m_mem_nacc_pending && RCTDL_DATA_RESP_IS_CONT(resp))
        {
            m_output_elem.setType(RCTDL_GEN_TRC_ELEM_ADDR_NACC);
            m_output_elem.st_addr = m_nacc_addr;
            resp = outputTraceElementIdx(pElem->getRootIndex(),m_output_elem);
            m_mem_nacc_pending = false;
        }
    }

    if(!RCTDL_DATA_RESP_IS_CONT(resp))
        bCont = false;

    return resp;
}

// Exception processor
rctdl_datapath_resp_t  TrcPktDecodeEtmV4I::processException()
{
    rctdl_datapath_resp_t resp = RCTDL_RESP_CONT; 
    bool excep_implied_P0 = false;          //!< exception implies P0

    if(m_excep_proc == EXCEP_POP)
    {
        TrcStackElemExcept *pExceptElem = dynamic_cast<TrcStackElemExcept *>(m_P0_stack.back());  // get the exception element
        TrcStackElemAddr *pAddressElem = 0;
        TrcStackElemCtxt *pCtxtElem = 0;
        TrcStackElem *pElem = 0;
    
        m_P0_stack.pop_back(); // remove the exception element
        pElem = m_P0_stack.back();  // look at next element.
        if(pElem->getP0Type() == P0_CTXT)
        {
            pCtxtElem = dynamic_cast<TrcStackElemCtxt *>(pElem);
            m_P0_stack.pop_back(); // remove the context element
            pElem = m_P0_stack.back();  // next one should be an address element
        }
   
        if(pElem->getP0Type() != P0_ADDR)
        {
            // no following address element - indicate processing error.
            resp = RCDTL_RESP_FATAL_INVALID_DATA;
            LogError(rctdlError(RCTDL_ERR_SEV_ERROR,RCTDL_ERR_BAD_PACKET_SEQ,pExceptElem->getRootIndex(),m_CSID,"Address missing in exception packet."));  
        }
        else
        {
            // extract address
            pAddressElem = static_cast<TrcStackElemAddr *>(pElem);
            int match_idx;
            if(pAddressElem->isAddrMatch(match_idx))
            {
                m_excep_addr = m_pAddrRegs->get(match_idx);
            }
            else
            {
                // if 64 bit value, or IAsize is 32 bit only...
                if(!m_IASize64 || pAddressElem->is64bit())
                {
                    // use value immediately
                    m_excep_addr = pAddressElem->getAddr();                
                }
                else
                {
                    // otherwise 32 bit values must add in the top 32 from the stack
                    m_excep_addr = m_pAddrRegs->get(0);
                    m_excep_addr.val &= ~((rctdl_vaddr_t)0xFFFFFFFF);
                    m_excep_addr.val |= (pAddressElem->getAddr().val & 0xFFFFFFFF);
                    m_excep_addr.isa = pAddressElem->getAddr().isa;
                }                                                                                                
            }

            // if we have context, get that.
            if(pCtxtElem)
                 updateContext(pCtxtElem);

            // record the exception number
            m_output_elem.exception_number = pExceptElem->getExcepNum();

            // see if there is an implied P0 element on the exception.
            excep_implied_P0 = pExceptElem->getPrevSame();

            // save the address.
            m_pAddrRegs->push(m_excep_addr);

            // save the trace index.
            m_excep_index = pExceptElem->getRootIndex();

            // figure out next move
            if(m_excep_addr.val == m_instr_info.instr_addr)
                m_excep_proc = EXCEP_EXCEP;
            else
                m_excep_proc = EXCEP_RANGE;
        }
    }

    // output a range element
    if(m_excep_proc == EXCEP_RANGE) 
    {
        bool bWPFound = false;
        rctdl_err_t err;

        // last instr_info address is the start address
        m_output_elem.st_addr = m_instr_info.instr_addr;

        // look for either a WP or match to return address.
        err = traceInstrToWP(bWPFound,!excep_implied_P0,m_excep_addr.val);

        if(err != RCTDL_OK)
        {
            if(err == RCTDL_ERR_UNSUPPORTED_ISA)
            {
                m_need_addr = true;
                m_need_ctxt = true;
                LogError(rctdlError(RCTDL_ERR_SEV_WARN,err,m_excep_index,m_CSID,"Warning: unsupported instruction set processing exception packet."));  
            }
            else
            {
                resp = RCDTL_RESP_FATAL_INVALID_DATA;
                LogError(rctdlError(RCTDL_ERR_SEV_ERROR,err,m_excep_index,m_CSID,"Error processing exception packet."));  
                m_excep_proc = EXCEP_POP;  // nothing more to do, reset to start of exception handling
            }
        }

        if(bWPFound)
        {
            // action according to waypoint type and atom value
            if(excep_implied_P0)
            {
                switch(m_instr_info.type)
                {
                case RCTDL_INSTR_BR:
                m_instr_info.instr_addr = m_instr_info.branch_addr;
                break;

                case RCTDL_INSTR_BR_INDIRECT:
                m_instr_info.instr_addr = m_excep_addr.val;
                break;
                }
            }
            m_output_elem.setType(RCTDL_GEN_TRC_ELEM_INSTR_RANGE);
            m_output_elem.last_instr_exec = 1;
            m_output_elem.last_i_type = m_instr_info.type;
            m_output_elem.last_i_subtype = m_instr_info.sub_type;
            resp = outputTraceElementIdx(m_excep_index, m_output_elem);
            m_excep_proc = EXCEP_EXCEP;
        }
        else
        {
            // no waypoint - likely inaccessible memory range.
            m_need_addr = true; // need an address update 
            
            if(m_output_elem.st_addr != m_output_elem.en_addr)
            {
                // some trace before we were out of memory access range
                m_output_elem.setType(RCTDL_GEN_TRC_ELEM_INSTR_RANGE);
                resp = outputTraceElementIdx(m_excep_index,m_output_elem);
            }

            m_excep_proc = m_mem_nacc_pending ? EXCEP_NACC : EXCEP_EXCEP;
        }
    }  
    
    if((m_excep_proc == EXCEP_NACC) && RCTDL_DATA_RESP_IS_CONT(resp))
    {
        m_output_elem.setType(RCTDL_GEN_TRC_ELEM_ADDR_NACC);
        m_output_elem.st_addr = m_nacc_addr;
        resp = outputTraceElementIdx(m_excep_index,m_output_elem);
        m_excep_proc = EXCEP_EXCEP;
        m_mem_nacc_pending = false;
    }
    
    if((m_excep_proc == EXCEP_EXCEP) && RCTDL_DATA_RESP_IS_CONT(resp))
    {
        // output element.
        m_output_elem.setType(RCTDL_GEN_TRC_ELEM_EXCEPTION);
        // add end address as preferred return address to end addr in element
        m_output_elem.en_addr = m_excep_addr.val;
        m_output_elem.excep_ret_addr = 1;
        resp = outputTraceElementIdx(m_excep_index,m_output_elem);  
        m_excep_proc = EXCEP_POP;
    }   
    return resp;
}

void TrcPktDecodeEtmV4I::SetInstrInfoInAddrISA(const rctdl_vaddr_t addr_val, const uint8_t isa)
{
    m_instr_info.instr_addr = addr_val;
    if(m_is_64bit)
        m_instr_info.isa = rctdl_isa_aarch64;
    else
        m_instr_info.isa = (isa == 0) ? rctdl_isa_arm : rctdl_isa_thumb2;
}

// trace an instruction range to a waypoint - and set next address to restart from.
rctdl_err_t TrcPktDecodeEtmV4I::traceInstrToWP(bool &bWPFound, const bool traceToAddrNext /*= false*/, const rctdl_vaddr_t nextAddrMatch /*= 0*/)
{
    uint32_t opcode;
    uint32_t bytesReq;
    rctdl_err_t err = RCTDL_OK;

    // TBD?: update mem space to allow for EL as well.
    rctdl_mem_space_acc_t mem_space = m_is_secure ? RCTDL_MEM_SPACE_S : RCTDL_MEM_SPACE_N;

    m_output_elem.st_addr = m_output_elem.en_addr = m_instr_info.instr_addr;

    bWPFound = false;

    while(!bWPFound && !m_mem_nacc_pending)
    {
        // start off by reading next opcode;
        bytesReq = 4;
        err = accessMemory(m_instr_info.instr_addr,mem_space,&bytesReq,(uint8_t *)&opcode);
        if(err != RCTDL_OK) break;

        if(bytesReq == 4) // got data back
        {
            m_instr_info.opcode = opcode;
            err = instrDecode(&m_instr_info);
            if(err != RCTDL_OK) break;

            // increment address - may be adjusted by direct branch value later
            m_instr_info.instr_addr += m_instr_info.instr_size;

            // update the range decoded address in the output packet.
            m_output_elem.en_addr = m_instr_info.instr_addr;

            // either walking to match the next instruction address or a real watchpoint
            if(traceToAddrNext)
                bWPFound = (m_output_elem.en_addr == nextAddrMatch);
            else
                bWPFound = (m_instr_info.type != RCTDL_INSTR_OTHER);
        }
        else
        {
            // not enough memory accessible.
            m_mem_nacc_pending = true;
            m_nacc_addr = m_instr_info.instr_addr;
        }
    }
    return err;
}

void TrcPktDecodeEtmV4I::updateContext(TrcStackElemCtxt *pCtxtElem)
{
    etmv4_context_t ctxt = pCtxtElem->getContext();
    // map to output element  and local saved state.
    m_is_64bit = (ctxt.SF != 0);
    m_output_elem.context.bits64 = ctxt.SF;
    m_is_secure = (ctxt.NS == 0);
    m_output_elem.context.security_level = ctxt.NS ? rctdl_sec_nonsecure : rctdl_sec_secure;
    m_output_elem.context.exception_level = (rctdl_ex_level)ctxt.EL;
    m_output_elem.context.el_valid = 1;
    if(ctxt.updated_c)
    {
        m_output_elem.context.ctxt_id_valid = 1;
        m_context_id = m_output_elem.context.context_id = ctxt.ctxtID;
    }
    if(ctxt.updated_v)
    {
        m_output_elem.context.vmid_valid = 1;
        m_vmid_id = m_output_elem.context.vmid = ctxt.VMID;
    }
    m_need_ctxt = false;
}

rctdl_datapath_resp_t TrcPktDecodeEtmV4I::handleBadPacket(const char *reason)
{
    rctdl_datapath_resp_t resp  = RCTDL_RESP_CONT;   

    if(getComponentOpMode() && RCTDL_OPFLG_PKTDEC_ERROR_BAD_PKTS)
    {
        // error out - stop decoding
        resp = RCDTL_RESP_FATAL_INVALID_DATA;
        LogError(rctdlError(RCTDL_ERR_SEV_ERROR,RCTDL_ERR_BAD_DECODE_PKT,reason));
    }
    else
    {
        // switch to unsync - clear decode state
        m_output_elem.setType(RCTDL_GEN_TRC_ELEM_NO_SYNC);
        resp = outputTraceElement(m_output_elem);
        resetDecoder();
        m_curr_state = WAIT_SYNC;
    }
    return resp;
}

/* End of File trc_pkt_decode_etmv4i.cpp */<|MERGE_RESOLUTION|>--- conflicted
+++ resolved
@@ -240,11 +240,8 @@
     m_pAddrRegs->push(addr);    // preload first value with 0x0
     m_P0_stack.clear();
     m_output_elem.init();
-<<<<<<< HEAD
-=======
     m_excep_proc = EXCEP_POP;
     m_flush_EOT = false;
->>>>>>> 5fdaf77f
 }
 
 // this function can output an immediate generic element if this covers the complete packet decode, 
@@ -665,16 +662,7 @@
                 {
                 TrcStackElemParam *pParamElem = dynamic_cast<TrcStackElemParam *>(pElem);
                 if(pParamElem)
-<<<<<<< HEAD
-                {
-                    m_output_elem.setType(RCTDL_GEN_TRC_ELEM_TIMESTAMP);
-                    m_output_elem.timestamp = (uint64_t)(pParamElem->getParam(0)) | (((uint64_t)pParamElem->getParam(1)) << 32);
-                    m_output_elem.setCycleCount(pParamElem->getParam(2));
-                    resp = outputTraceElementIdx(pElem->getRootIndex(),m_output_elem);
-                }
-=======
                     resp = outputTS(pParamElem,true);
->>>>>>> 5fdaf77f
                 }
                 break;
 

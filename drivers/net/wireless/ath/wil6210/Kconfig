config WIL6210
	tristate "Wilocity 60g WiFi card wil6210 support"
	depends on CFG80211
	depends on PCI
	default n
	---help---
	  This module adds support for wireless adapter based on
	  wil6210 chip by Wilocity. It supports operation on the
	  60 GHz band, covered by the IEEE802.11ad standard.

	  http://wireless.kernel.org/en/users/Drivers/wil6210

	  If you choose to build it as a module, it will be called
	  wil6210

config WIL6210_ISR_COR
	bool "Use Clear-On-Read mode for ISR registers for wil6210"
	depends on WIL6210
	default y
	---help---
	  ISR registers on wil6210 chip may operate in either
	  COR (Clear-On-Read) or W1C (Write-1-to-Clear) mode.
	  For production code, use COR (say y); is default since
	  it saves extra target transaction;
	  For ISR debug, use W1C (say n); is allows to monitor ISR
	  registers with debugfs. If COR were used, ISR would
	  self-clear when accessed for debug purposes, it makes
	  such monitoring impossible.
	  Say y unless you debug interrupts

<<<<<<< HEAD
config ATH6KL_TRACING
=======
config WIL6210_TRACING
>>>>>>> b887664d
	bool "wil6210 tracing support"
	depends on WIL6210
	depends on EVENT_TRACING
	default y
	---help---
	  Say Y here to enable tracepoints for the wil6210 driver
	  using the kernel tracing infrastructure.  Select this
	  option if you are interested in debugging the driver.

	  If unsure, say Y to make it easier to debug problems.<|MERGE_RESOLUTION|>--- conflicted
+++ resolved
@@ -28,11 +28,7 @@
 	  such monitoring impossible.
 	  Say y unless you debug interrupts
 
-<<<<<<< HEAD
-config ATH6KL_TRACING
-=======
 config WIL6210_TRACING
->>>>>>> b887664d
 	bool "wil6210 tracing support"
 	depends on WIL6210
 	depends on EVENT_TRACING

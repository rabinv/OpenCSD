/*
 * Copyright (c) 2005-2011 Atheros Communications Inc.
 * Copyright (c) 2011-2013 Qualcomm Atheros, Inc.
 *
 * Permission to use, copy, modify, and/or distribute this software for any
 * purpose with or without fee is hereby granted, provided that the above
 * copyright notice and this permission notice appear in all copies.
 *
 * THE SOFTWARE IS PROVIDED "AS IS" AND THE AUTHOR DISCLAIMS ALL WARRANTIES
 * WITH REGARD TO THIS SOFTWARE INCLUDING ALL IMPLIED WARRANTIES OF
 * MERCHANTABILITY AND FITNESS. IN NO EVENT SHALL THE AUTHOR BE LIABLE FOR
 * ANY SPECIAL, DIRECT, INDIRECT, OR CONSEQUENTIAL DAMAGES OR ANY DAMAGES
 * WHATSOEVER RESULTING FROM LOSS OF USE, DATA OR PROFITS, WHETHER IN AN
 * ACTION OF CONTRACT, NEGLIGENCE OR OTHER TORTIOUS ACTION, ARISING OUT OF
 * OR IN CONNECTION WITH THE USE OR PERFORMANCE OF THIS SOFTWARE.
 */

#ifndef _DEBUG_H_
#define _DEBUG_H_

#include <linux/types.h>
#include "trace.h"

enum ath10k_debug_mask {
	ATH10K_DBG_PCI		= 0x00000001,
	ATH10K_DBG_WMI		= 0x00000002,
	ATH10K_DBG_HTC		= 0x00000004,
	ATH10K_DBG_HTT		= 0x00000008,
	ATH10K_DBG_MAC		= 0x00000010,
	ATH10K_DBG_BOOT		= 0x00000020,
	ATH10K_DBG_PCI_DUMP	= 0x00000040,
	ATH10K_DBG_HTT_DUMP	= 0x00000080,
	ATH10K_DBG_MGMT		= 0x00000100,
	ATH10K_DBG_DATA		= 0x00000200,
	ATH10K_DBG_BMI		= 0x00000400,
	ATH10K_DBG_REGULATORY	= 0x00000800,
	ATH10K_DBG_TESTMODE	= 0x00001000,
	ATH10K_DBG_WMI_PRINT	= 0x00002000,
	ATH10K_DBG_ANY		= 0xffffffff,
};

enum ath10k_pktlog_filter {
	ATH10K_PKTLOG_RX         = 0x000000001,
	ATH10K_PKTLOG_TX         = 0x000000002,
	ATH10K_PKTLOG_RCFIND     = 0x000000004,
	ATH10K_PKTLOG_RCUPDATE   = 0x000000008,
	ATH10K_PKTLOG_DBG_PRINT  = 0x000000010,
	ATH10K_PKTLOG_ANY        = 0x00000001f,
};

extern unsigned int ath10k_debug_mask;

__printf(2, 3) void ath10k_info(struct ath10k *ar, const char *fmt, ...);
__printf(2, 3) void ath10k_err(struct ath10k *ar, const char *fmt, ...);
__printf(2, 3) void ath10k_warn(struct ath10k *ar, const char *fmt, ...);
void ath10k_print_driver_info(struct ath10k *ar);

#ifdef CONFIG_ATH10K_DEBUGFS
int ath10k_debug_start(struct ath10k *ar);
void ath10k_debug_stop(struct ath10k *ar);
int ath10k_debug_create(struct ath10k *ar);
void ath10k_debug_destroy(struct ath10k *ar);
int ath10k_debug_register(struct ath10k *ar);
void ath10k_debug_unregister(struct ath10k *ar);
<<<<<<< HEAD
void ath10k_debug_read_service_map(struct ath10k *ar,
				   const void *service_map,
				   size_t map_size);
=======
>>>>>>> 81c41260
void ath10k_debug_fw_stats_process(struct ath10k *ar, struct sk_buff *skb);
struct ath10k_fw_crash_data *
ath10k_debug_get_new_fw_crash_data(struct ath10k *ar);

void ath10k_debug_dbglog_add(struct ath10k *ar, u8 *buffer, int len);
#define ATH10K_DFS_STAT_INC(ar, c) (ar->debug.dfs_stats.c++)

void ath10k_debug_get_et_strings(struct ieee80211_hw *hw,
				 struct ieee80211_vif *vif,
				 u32 sset, u8 *data);
int ath10k_debug_get_et_sset_count(struct ieee80211_hw *hw,
				   struct ieee80211_vif *vif, int sset);
void ath10k_debug_get_et_stats(struct ieee80211_hw *hw,
			       struct ieee80211_vif *vif,
			       struct ethtool_stats *stats, u64 *data);

#else
static inline int ath10k_debug_start(struct ath10k *ar)
{
	return 0;
}

static inline void ath10k_debug_stop(struct ath10k *ar)
{
}

static inline int ath10k_debug_create(struct ath10k *ar)
{
	return 0;
}

static inline void ath10k_debug_destroy(struct ath10k *ar)
{
}

static inline int ath10k_debug_register(struct ath10k *ar)
{
	return 0;
}

static inline void ath10k_debug_unregister(struct ath10k *ar)
{
}

<<<<<<< HEAD
static inline void ath10k_debug_read_service_map(struct ath10k *ar,
						 const void *service_map,
						 size_t map_size)
{
}

=======
>>>>>>> 81c41260
static inline void ath10k_debug_fw_stats_process(struct ath10k *ar,
						 struct sk_buff *skb)
{
}

static inline void ath10k_debug_dbglog_add(struct ath10k *ar, u8 *buffer,
					   int len)
{
}

static inline struct ath10k_fw_crash_data *
ath10k_debug_get_new_fw_crash_data(struct ath10k *ar)
{
	return NULL;
}

#define ATH10K_DFS_STAT_INC(ar, c) do { } while (0)

#define ath10k_debug_get_et_strings NULL
#define ath10k_debug_get_et_sset_count NULL
#define ath10k_debug_get_et_stats NULL

#endif /* CONFIG_ATH10K_DEBUGFS */

#ifdef CONFIG_ATH10K_DEBUG
__printf(3, 4) void ath10k_dbg(struct ath10k *ar,
			       enum ath10k_debug_mask mask,
			       const char *fmt, ...);
void ath10k_dbg_dump(struct ath10k *ar,
		     enum ath10k_debug_mask mask,
		     const char *msg, const char *prefix,
		     const void *buf, size_t len);
#else /* CONFIG_ATH10K_DEBUG */

static inline int ath10k_dbg(struct ath10k *ar,
			     enum ath10k_debug_mask dbg_mask,
			     const char *fmt, ...)
{
	return 0;
}

static inline void ath10k_dbg_dump(struct ath10k *ar,
				   enum ath10k_debug_mask mask,
				   const char *msg, const char *prefix,
				   const void *buf, size_t len)
{
}
#endif /* CONFIG_ATH10K_DEBUG */
#endif /* _DEBUG_H_ */<|MERGE_RESOLUTION|>--- conflicted
+++ resolved
@@ -62,12 +62,6 @@
 void ath10k_debug_destroy(struct ath10k *ar);
 int ath10k_debug_register(struct ath10k *ar);
 void ath10k_debug_unregister(struct ath10k *ar);
-<<<<<<< HEAD
-void ath10k_debug_read_service_map(struct ath10k *ar,
-				   const void *service_map,
-				   size_t map_size);
-=======
->>>>>>> 81c41260
 void ath10k_debug_fw_stats_process(struct ath10k *ar, struct sk_buff *skb);
 struct ath10k_fw_crash_data *
 ath10k_debug_get_new_fw_crash_data(struct ath10k *ar);
@@ -112,15 +106,6 @@
 {
 }
 
-<<<<<<< HEAD
-static inline void ath10k_debug_read_service_map(struct ath10k *ar,
-						 const void *service_map,
-						 size_t map_size)
-{
-}
-
-=======
->>>>>>> 81c41260
 static inline void ath10k_debug_fw_stats_process(struct ath10k *ar,
 						 struct sk_buff *skb)
 {
